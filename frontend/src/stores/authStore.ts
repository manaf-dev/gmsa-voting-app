--- conflicted
+++ resolved
@@ -34,7 +34,6 @@
     error.value = null
 
     try {
-<<<<<<< HEAD
       // New JWT login endpoint (sets refresh cookie, returns access)
       const response = await apiInstance.post('/accounts/jwt/login/', UserDetails)
       const access = response.data?.access
@@ -73,19 +72,6 @@
       } catch {
         // ignore
       }
-=======
-      const response = await apiInstance.post('/accounts/login/', UserDetails)
-
-      // Save user and token
-      user.value = response.data.user
-      token.value = response.data.token
-
-      localStorage.setItem('auth_user', JSON.stringify(response.data.user))
-      localStorage.setItem('auth_token', response.data.token)
-
-      // Set Authorization header
-      apiInstance.defaults.headers['Authorization'] = `Token ${response.data.token}`
->>>>>>> dea07e99
 
       router.push('/dashboard')
       return response.data
