--- conflicted
+++ resolved
@@ -72,27 +72,18 @@
 
 // Computed bindings
 const filteredEntries = computed<ExhibitionEntry[]>(() => {
-<<<<<<< HEAD
-  if (!searchQuery.value) return entries.value
-  return entries.value.filter((entry) =>
-    `${entry.first_name} ${entry.last_name} ${entry.phone_number}`
-      .toLowerCase()
-      .includes(searchQuery.value.toLowerCase()),
-  )
-=======
   let result = entries.value
   if (showVerifiedOnly.value) {
     result = result.filter((entry) => entry.is_verified)
   }
   if (searchQuery.value) {
     result = result.filter((entry) =>
-      `${entry.first_name} ${entry.last_name} ${entry.student_id}`
+      `${entry.first_name} ${entry.last_name} ${entry.phone_number}`
         .toLowerCase()
         .includes(searchQuery.value.toLowerCase()),
     )
   }
   return result
->>>>>>> 9ebccd1a
 })
 
 // Pagination
